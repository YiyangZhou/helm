import os
from dataclasses import replace
from typing import Dict, Optional

from retrying import RetryError, Attempt

from common.hierarchical_logger import hlog
from common.request import Request, RequestResult
from common.tokenization_request import (
    TokenizationRequest,
    TokenizationRequestResult,
    DecodeRequest,
    DecodeRequestResult,
)
from .client import Client
from .ai21_client import AI21Client
from .anthropic_client import AnthropicClient
from .together_client import TogetherClient
from .goose_ai_client import GooseAIClient
from .huggingface_client import HuggingFaceClient
from .openai_client import OpenAIClient
from .microsoft_client import MicrosoftClient
from .simple_client import SimpleClient
from .retry import retry_request


class AutoClient(Client):
    """Automatically dispatch to the proper `Client` based on the organization."""

    def __init__(self, credentials: Dict[str, str], cache_path: str):
        self.credentials = credentials
        self.cache_path = cache_path
        self.clients: Dict[str, Client] = {}
        self.huggingface_client = HuggingFaceClient(cache_path=os.path.join(self.cache_path, "huggingface.sqlite"))

    def get_client(self, organization: str) -> Client:
        """Return a client based on `organization`, creating it if necessary."""
        client: Optional[Client] = self.clients.get(organization)

        if client is None:
            org_id: Optional[str]
            client_cache_path: str = os.path.join(self.cache_path, f"{organization}.sqlite")

            if organization == "openai":
                org_id = self.credentials.get("openaiOrgId", None)
                client = OpenAIClient(
                    api_key=self.credentials["openaiApiKey"], cache_path=client_cache_path, org_id=org_id
                )
            elif organization == "ai21":
                client = AI21Client(api_key=self.credentials["ai21ApiKey"], cache_path=client_cache_path)
            elif organization == "gooseai":
                org_id = self.credentials.get("gooseaiOrgId", None)
                client = GooseAIClient(
                    api_key=self.credentials["gooseaiApiKey"], cache_path=client_cache_path, org_id=org_id
                )
            elif organization == "huggingface":
                client = self.huggingface_client
            elif organization == "anthropic":
                client = AnthropicClient(api_key=self.credentials["anthropicApiKey"], cache_path=client_cache_path)
            elif organization == "microsoft":
<<<<<<< HEAD
                org_id = self.credentials.get("microsoftOrgId", None)
                client = MicrosoftClient(
                    api_key=self.credentials["microsoftApiKey"], cache_path=client_cache_path, org_id=org_id
                )
=======
                client = MicrosoftClient(api_key=self.credentials["microsoftApiKey"], cache_path=client_cache_path)
            elif organization == "together":
                client = TogetherClient(cache_path=client_cache_path)
>>>>>>> cd1ee095
            elif organization == "simple":
                client = SimpleClient(cache_path=client_cache_path)
            else:
                raise ValueError(f"Unknown organization: {organization}")
            self.clients[organization] = client
        return client

    def make_request(self, request: Request) -> RequestResult:
        """
        Dispatch based on the organization in the name of the model (e.g., openai/davinci).
        Retries if request fails.
        """

        @retry_request
        def make_request_with_retry(client: Client, request: Request) -> RequestResult:
            return client.make_request(request)

        organization: str = request.model_organization
        client: Client = self.get_client(organization)

        try:
            return make_request_with_retry(client=client, request=request)
        except RetryError as e:
            last_attempt: Attempt = e.last_attempt
            retry_error: str = (
                f"Failed to make request to {organization} after retrying {last_attempt.attempt_number} times"
            )
            hlog(retry_error)

            # Notify our user that we failed to make the request even after retrying.
            return replace(last_attempt.value, error=f"{retry_error}. Error: {last_attempt.value.error}")

    def get_tokenizer_client(self, organization: str) -> Client:
        """Return a client based on `organization`, creating it if necessary."""
        client: Optional[Client] = self.clients.get(organization)

        if client is None:
            client_cache_path: str = os.path.join(self.cache_path, f"{organization}.sqlite")
            if organization in ["openai", "gooseai", "huggingface", "anthropic", "microsoft"]:
                client = HuggingFaceClient(cache_path=client_cache_path)
            elif organization == "ai21":
                client = AI21Client(api_key=self.credentials["ai21ApiKey"], cache_path=client_cache_path)
            elif organization == "simple":
                client = SimpleClient(cache_path=client_cache_path)
            else:
                raise ValueError(f"Unknown organization: {organization}")
            self.clients[organization] = client
        return client

    def tokenize(self, request: TokenizationRequest) -> TokenizationRequestResult:
        """Tokenizes based on the organization in the name of the tokenizer (e.g., huggingface/gpt2_tokenizer_fast)."""

        @retry_request
        def tokenize_with_retry(client: Client, request: TokenizationRequest) -> TokenizationRequestResult:
            return client.tokenize(request)

        organization: str = request.tokenizer_organization
        client: Client = self.get_tokenizer_client(organization)

        try:
            return tokenize_with_retry(client=client, request=request)
        except RetryError as e:
            last_attempt: Attempt = e.last_attempt
            retry_error: str = f"Failed to tokenize after retrying {last_attempt.attempt_number} times"
            hlog(retry_error)
            return replace(last_attempt.value, error=f"{retry_error}. Error: {last_attempt.value.error}")

    def decode(self, request: DecodeRequest) -> DecodeRequestResult:
        """Decodes based on the organization in the name of the tokenizer (e.g., huggingface/gpt2_tokenizer_fast)."""

        @retry_request
        def decode_with_retry(client: Client, request: DecodeRequest) -> DecodeRequestResult:
            return client.decode(request)

        organization: str = request.tokenizer_organization
        client: Client = self.get_tokenizer_client(organization)

        try:
            return decode_with_retry(client=client, request=request)
        except RetryError as e:
            last_attempt: Attempt = e.last_attempt
            retry_error: str = f"Failed to decode after retrying {last_attempt.attempt_number} times"
            hlog(retry_error)
            return replace(last_attempt.value, error=f"{retry_error}. Error: {last_attempt.value.error}")<|MERGE_RESOLUTION|>--- conflicted
+++ resolved
@@ -58,16 +58,12 @@
             elif organization == "anthropic":
                 client = AnthropicClient(api_key=self.credentials["anthropicApiKey"], cache_path=client_cache_path)
             elif organization == "microsoft":
-<<<<<<< HEAD
                 org_id = self.credentials.get("microsoftOrgId", None)
                 client = MicrosoftClient(
                     api_key=self.credentials["microsoftApiKey"], cache_path=client_cache_path, org_id=org_id
                 )
-=======
-                client = MicrosoftClient(api_key=self.credentials["microsoftApiKey"], cache_path=client_cache_path)
             elif organization == "together":
                 client = TogetherClient(cache_path=client_cache_path)
->>>>>>> cd1ee095
             elif organization == "simple":
                 client = SimpleClient(cache_path=client_cache_path)
             else:
