--- conflicted
+++ resolved
@@ -34,15 +34,11 @@
             get_default_model_deployment_for_model(model_name, warn_arg_deprecated=False, ignore_deprecated=True)
             or self._model_name
         )
-<<<<<<< HEAD
         self.vision_language = False
         for vision_language_model_name in self.VISION_LANGUAGE_MODELS:
             if model_name.startswith(vision_language_model_name):
                 self.vision_language = True
                 break
-=======
-        self.vision_language = True if model_name.startswith("openai/gpt-4-vision") else False
->>>>>>> bfe9a4c8
 
     def _interpolate_fields(self, text: str, fields: Dict[str, str]) -> str:
         for key, value in fields.items():
