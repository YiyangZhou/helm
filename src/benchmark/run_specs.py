--- conflicted
+++ resolved
@@ -1,15 +1,7 @@
 from typing import List, Dict, Optional, Any, Callable
 
 from common.object_spec import ObjectSpec
-<<<<<<< HEAD
-from proxy.openai_client import OPENAI_END_OF_TEXT_TOKEN
-
-
-from .augmentations.data_augmenter import DataAugmenterSpec
-from .augmentations.perturbation import PerturbationSpec
-
-=======
->>>>>>> 35d678c6
+
 from .adapter import (
     AdapterSpec,
     ADAPT_LANGUAGE_MODELING,
@@ -99,52 +91,7 @@
 ############################################################
 
 
-<<<<<<< HEAD
-def construct_run_specs(spec: ObjectSpec) -> List[RunSpec]:
-    """
-    Takes a specification (name, args) and returns a list of `RunSpec`s.
-    """
-    # Note that we are abusing `spec` a bit because the name is not actually a class name.
-    name = spec.class_name
-    args = spec.args
-
-    # Place these alphabetically
-    if name == "boolq":
-        return [get_boolq_spec()]
-    if name == "boolq_contrast_sets":
-        return [get_boolq_contrast_sets_spec()]
-    if name == "copyright":
-        return [get_copyright_spec(**args)]
-    if name == "lpm":
-        return [get_lpm_spec(**args)]
-    if name == "mmlu":
-        return [get_mmlu_spec(**args)]
-    if name == "narrativeqa":
-        return [get_narrativeqa_spec()]
-    if name == "commonsense_qa":
-        return [get_commonsense_qa_spec(**args)]
-    if name == "wiki":
-        return [get_wiki_spec(**args)]
-    if name == "babi_qa":
-        return [get_babi_qa_spec(**args)]
-    if name == "real_toxicity_prompts":
-        return [get_real_toxicity_prompts_spec()]
-    if name == "simple1":
-        return [get_run_spec1()]
-    if name == "twitter_aae":
-        return [get_twitter_aae_spec(**args)]
-    if name == "code":
-        return [get_code_spec(**args)]
-    if name == "raft":
-        return [get_raft_spec(**args)]
-
-    raise ValueError(f"Unknown run spec: {spec}")
-
-
-def get_run_spec1() -> RunSpec:
-=======
 def get_simple1_spec() -> RunSpec:
->>>>>>> 35d678c6
     """An run spec for debugging."""
     return RunSpec(
         name="simple1",
@@ -635,7 +582,6 @@
     )
 
 
-<<<<<<< HEAD
 def get_code_spec(dataset: str) -> RunSpec:
     scenario = ScenarioSpec(class_name="benchmark.code_scenario.CodeScenario", args={"dataset": dataset})
 
@@ -656,7 +602,9 @@
 
     return RunSpec(
         name=f"code:dataset={dataset}", scenario=scenario, adapter_spec=adapter_spec, metrics=get_code_metrics(dataset)
-=======
+    )
+
+
 def get_natural_qa_spec(mode: str) -> RunSpec:
     scenario = ScenarioSpec(class_name="benchmark.natural_qa_scenario.NaturalQAScenario", args={"mode": mode})
 
@@ -703,7 +651,6 @@
         scenario=scenario,
         adapter_spec=adapter_spec,
         metrics=get_basic_metrics({"names": []}),
->>>>>>> 35d678c6
     )
 
 
@@ -868,6 +815,7 @@
     "synthetic_reasoning_natural": get_synthetic_reasoning_natural_spec,
     "news_qa": get_news_qa_spec,
     "wikitext_103": get_wikitext_103_spec,
+    "code": get_code_spec,
 }
 
 
