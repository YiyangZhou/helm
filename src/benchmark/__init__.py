# Add any classes that need to be loaded dynamically via `create_object`.

# Scenarios
from . import simple_scenarios  # noqa
from . import mmlu_scenario  # noqa
from . import commonsense_qa_scenario  # noqa
from . import twitter_aae_scenario  # noqa
from . import real_toxicity_prompts_scenario  # noqa
<<<<<<< HEAD
from . import lpm_scenario  # noqa
from . import math_scenario  # noqa
=======
from . import the_pile_scenario  # noqa
from . import truthful_qa_scenario  # noqa
from . import wiki_scenario  # noqa
from . import synthetic_reasoning_natural_scenario  # noqa
>>>>>>> 35d678c6
from . import copyright_scenario  # noqa
from . import boolq_scenario  # noqa
from . import lsat_qa_scenario  # noqa
from . import gsm_scenario  # noqa
from . import natural_qa_scenario  # noqa
from . import quac_scenario  # noqa
from . import babi_qa_scenario  # noqa
from . import narrativeqa_scenario  # noqa
from . import raft_scenario  # noqa
from . import summarization_scenario  # noqa
from . import synthetic_reasoning_scenario  # noqa
from . import newsqa_scenario  # noqa
from . import wikitext_103_scenario  # noqa
from . import imdb_scenario  # noqa

# Metrics
from . import basic_metrics  # noqa
from . import commonsense_qa_metrics  # noqa
from . import toxicity_metrics  # noqa
from . import tokens_metric  # noqa
from . import copyright_metrics  # noqa

# Perturbations for data augmentation
from .augmentations.extra_space_perturbation import ExtraSpacePerturbation  # noqa
from .augmentations.misspelling_perturbation import MisspellingPerturbation  # noqa
from .augmentations.contraction_expansion_perturbation import ContractionPerturbation  # noqa
from .augmentations.contraction_expansion_perturbation import ExpansionPerturbation  # noqa<|MERGE_RESOLUTION|>--- conflicted
+++ resolved
@@ -6,15 +6,11 @@
 from . import commonsense_qa_scenario  # noqa
 from . import twitter_aae_scenario  # noqa
 from . import real_toxicity_prompts_scenario  # noqa
-<<<<<<< HEAD
-from . import lpm_scenario  # noqa
 from . import math_scenario  # noqa
-=======
 from . import the_pile_scenario  # noqa
 from . import truthful_qa_scenario  # noqa
 from . import wiki_scenario  # noqa
 from . import synthetic_reasoning_natural_scenario  # noqa
->>>>>>> 35d678c6
 from . import copyright_scenario  # noqa
 from . import boolq_scenario  # noqa
 from . import lsat_qa_scenario  # noqa
