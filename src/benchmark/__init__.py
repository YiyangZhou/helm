# Add any classes that need to be loaded dynamically via `create_object`.

# Scenarios
from . import simple_scenarios  # noqa
from . import mmlu_scenario  # noqa
from . import commonsense_qa_scenario  # noqa
from . import twitter_aae_scenario  # noqa
from . import real_toxicity_prompts_scenario  # noqa
from . import the_pile_scenario  # noqa
from . import truthful_qa_scenario  # noqa
from . import wiki_scenario  # noqa
from . import synthetic_reasoning_natural_scenario  # noqa
from . import copyright_scenario  # noqa
from . import boolq_scenario  # noqa
from . import code_scenario  # noqa
from . import lsat_qa_scenario  # noqa
from . import gsm_scenario  # noqa
from . import natural_qa_scenario  # noqa
from . import quac_scenario  # noqa
from . import babi_qa_scenario  # noqa
from . import narrativeqa_scenario  # noqa
from . import raft_scenario  # noqa
from . import numeracy_scenario  # noqa
from . import summarization_scenario  # noqa
from . import synthetic_reasoning_scenario  # noqa
from . import newsqa_scenario  # noqa
from . import wikitext_103_scenario  # noqa
from . import blimp_scenario  # noqa
from . import imdb_scenario  # noqa

# Metrics
from . import basic_metrics  # noqa
from . import commonsense_qa_metrics  # noqa
from . import toxicity_metrics  # noqa
from . import tokens_metric  # noqa
from . import copyright_metrics  # noqa
<<<<<<< HEAD
from . import numeracy_metrics  # noqa
=======
from . import code_metrics  # noqa
>>>>>>> d44cbaa1

# Perturbations for data augmentation
from .augmentations.extra_space_perturbation import ExtraSpacePerturbation  # noqa
from .augmentations.misspelling_perturbation import MisspellingPerturbation  # noqa
from .augmentations.contraction_expansion_perturbation import ContractionPerturbation  # noqa
from .augmentations.contraction_expansion_perturbation import ExpansionPerturbation  # noqa
from .augmentations.typos_perturbation import TyposPerturbation  # noqa<|MERGE_RESOLUTION|>--- conflicted
+++ resolved
@@ -34,11 +34,8 @@
 from . import toxicity_metrics  # noqa
 from . import tokens_metric  # noqa
 from . import copyright_metrics  # noqa
-<<<<<<< HEAD
 from . import numeracy_metrics  # noqa
-=======
 from . import code_metrics  # noqa
->>>>>>> d44cbaa1
 
 # Perturbations for data augmentation
 from .augmentations.extra_space_perturbation import ExtraSpacePerturbation  # noqa
