# Add any classes that need to be loaded dynamically via `create_object`.

# Scenarios
from . import simple_scenarios  # noqa
from . import mmlu_scenario  # noqa
from . import twitter_aae_scenario  # noqa
from . import real_toxicity_prompts_scenario  # noqa
<<<<<<< HEAD
from . import lpm_scenario  # noqa
=======
from . import boolq_scenario  # noqa
>>>>>>> bf8db224

from . import basic_metrics  # noqa
from . import toxicity_metrics  # noqa
from . import tokens_metric  # noqa<|MERGE_RESOLUTION|>--- conflicted
+++ resolved
@@ -5,11 +5,8 @@
 from . import mmlu_scenario  # noqa
 from . import twitter_aae_scenario  # noqa
 from . import real_toxicity_prompts_scenario  # noqa
-<<<<<<< HEAD
 from . import lpm_scenario  # noqa
-=======
 from . import boolq_scenario  # noqa
->>>>>>> bf8db224
 
 from . import basic_metrics  # noqa
 from . import toxicity_metrics  # noqa
